--- conflicted
+++ resolved
@@ -4,11 +4,7 @@
 DOCKERFILE_HASH_FILE="$DOCKERFILE_DIR/.dockerfile_hash"
 IMAGE_NAME="flutter-dev"
 PROJECT_DIR="$PWD"
-<<<<<<< HEAD
-APK_PATH="email/build/app/outputs/flutter-apk/app-release.apk"
-=======
 DEFAULT_APK_PATH="build/app/outputs/flutter-apk/app-release.apk"
->>>>>>> 053e0a61
 
 # Only try to start Docker Desktop if on macOS
 if [[ "$OSTYPE" == "darwin"* ]]; then
@@ -67,8 +63,7 @@
     echo "⚠️ No Android device connected. Please enable USB debugging and try again."
   fi
 else
-<<<<<<< HEAD
-  echo "ADB not found on host. Please install Android platform tools to enable device installation."
+  echo "⚠️ ADB not found. Install Android platform tools to use device installation."
 fi
 
 # Always open an interactive shell in the container with project mounted
@@ -76,8 +71,4 @@
 docker run --rm -it \
   -v "$PROJECT_DIR":/src -w /src \
   $IMAGE_NAME \
-  bash
-=======
-  echo "⚠️ ADB not found. Install Android platform tools to use device installation."
-fi
->>>>>>> 053e0a61
+  bash