#!/usr/bin/env python3
"""
Main Email Processing Script
This script processes emails, extracts password rules, and unlocks PDFs.
Supports both Gmail and Outlook email providers.
"""

import sys
import os
import json
import sqlite3
from datetime import datetime
from enhanced_gmail_client import EnhancedGmailClient
from personal_data_manager import PersonalDataManager
from unified_email_client import UnifiedEmailClient
from outlook_client import OutlookClient, OutlookConfig
import subprocess

def display_email_stats(db_path='email_data.db'):
	"""Display statistics about processed emails"""
	conn = sqlite3.connect(db_path)
	c = conn.cursor()
	
	# Get total emails
	c.execute('SELECT COUNT(*) FROM emails')
	total_emails = c.fetchone()[0]
	
	# Get emails with attachments
	c.execute('SELECT COUNT(*) FROM emails WHERE attachments IS NOT NULL AND attachments != "[]"')
	emails_with_attachments = c.fetchone()[0]
	
	# Get emails with password hints
	c.execute('SELECT COUNT(*) FROM emails WHERE password_hints IS NOT NULL AND password_hints != "[]"')
	emails_with_hints = c.fetchone()[0]
	
	# Get emails with password rules
	c.execute('SELECT COUNT(*) FROM emails WHERE password_rules IS NOT NULL AND password_rules != "[]"')
	emails_with_rules = c.fetchone()[0]
	
	# Get recent emails (last 7 days)
	c.execute('SELECT COUNT(*) FROM emails WHERE processed_date > datetime("now", "-7 days")')
	recent_emails = c.fetchone()[0]
	
	conn.close()
	
	print("\n📊 Email Processing Statistics")
	print("=" * 50)
	print(f"Total emails processed: {total_emails}")
	print(f"Emails with PDF attachments: {emails_with_attachments}")
	print(f"Emails with password hints: {emails_with_hints}")
	print(f"Emails with password rules: {emails_with_rules}")
	print(f"Recently processed (last 7 days): {recent_emails}")

def display_recent_emails(db_path='email_data.db', limit=10):
	"""Display recently processed emails with their password info"""
	conn = sqlite3.connect(db_path)
	c = conn.cursor()
	
	c.execute('''
		SELECT subject, sender, password_hints, password_rules, attachments, processed_date
		FROM emails 
		ORDER BY processed_date DESC 
		LIMIT ?
	''', (limit,))
	
	rows = c.fetchall()
	conn.close()
	
	if not rows:
		print("No emails found.")
		return
	
	print(f"\n📧 Last {len(rows)} Processed Emails")
	print("=" * 80)
	
	for i, row in enumerate(rows, 1):
		subject, sender, hints_json, rules_json, attachments_json, processed_date = row
		
		hints = json.loads(hints_json) if hints_json else []
		rules = json.loads(rules_json) if rules_json else []
		attachments = json.loads(attachments_json) if attachments_json else []
		
		print(f"\n{i}. Subject: {subject}")
		print(f"   From: {sender}")
		print(f"   Processed: {processed_date}")
		print(f"   Attachments: {len(attachments)}")
		print(f"   Password hints: {len(hints)}")
		if hints:
			print(f"   Hints: {', '.join(hints[:3])}{'...' if len(hints) > 3 else ''}")
		print(f"   Password rules: {len(rules)}")
		if rules:
			print(f"   Rules: {rules[0][:50]}{'...' if len(rules[0]) > 50 else ''}")

def test_pdf_unlock(db_path='email_data.db'):
	"""Test PDF unlocking with current data"""
	client = EnhancedGmailClient(db_path=db_path)
	
	# Get personal data count
	personal_data = client.get_personal_data()
	print(f"\n🔐 Personal data entries: {len(personal_data)}")
	
	if len(personal_data) == 0:
		print("⚠️ No personal data found! Please run setup first.")
		return
	
	# Show personal data types
	data_types = list(set([data[0] for data in personal_data]))
	print(f"Data types available: {', '.join(data_types)}")
	
	# Get PDFs to unlock
	conn = sqlite3.connect(db_path)
	c = conn.cursor()
	c.execute('''
		SELECT COUNT(*) FROM emails 
		WHERE attachments IS NOT NULL AND attachments != "[]"
	''')
	pdf_count = c.fetchone()[0]
	conn.close()
	
	print(f"📄 Emails with PDFs to unlock: {pdf_count}")
	
	if pdf_count == 0:
		print("No PDFs found to unlock.")
		return
	
	# Perform unlock
	print("\n🔓 Starting PDF unlock process...")
	client.unlock_pdfs()

def main():
	"""Main function with enhanced personal data management"""
	print("📬 Enhanced Gmail PDF Statement Processor")
	print("==================================================")
	
	while True:
		print("\n🔧 Main Menu")
		print("=" * 50)
		
		# Personal Data Management Section
		print("📊 PERSONAL DATA MANAGEMENT")
		print("1.  Setup Personal Data (Interactive)")
		print("2.  List All Personal Data")
		print("3.  Add Single Personal Data Item")
		print("4.  Delete Personal Data Item")
		print("5.  Auto-Extract from Emails")
		print("6.  Clean Low-Confidence Data")
		print("7.  List Manual Data Only")
		print()
		
		# Email Processing Section
		print("📧 EMAIL PROCESSING")
		print("8.  Setup Email Providers")
		print("9.  Process New Emails (All Providers)")
		print("10. Process Gmail Only")
		print("11. Process Outlook Only")
		print()
		
		# Analysis & Reports Section
		print("📊 ANALYSIS & REPORTS")
		print("12. View Email Statistics")
		print("13. View Recent Emails")
		print("14. Test PDF Unlock")
		print("15. Unlock All PDFs")
		print()
		
		# System Management Section
		print("⚙️  SYSTEM MANAGEMENT")
		print("16. Database Management")
		print("17. Exit")
		
		choice = input("\nSelect option (1-17): ").strip()
		
		# Personal Data Management Options (1-7)
		if choice == '1':
			manager = PersonalDataManager()
			manager.setup_interactive()
		
		elif choice == '2':
			manager = PersonalDataManager()
			manager.list_personal_data()
		
		elif choice == '3':
			manager = PersonalDataManager()
			data_type = input("Enter data type: ").strip()
			data_value = input("Enter data value: ").strip()
			description = input("Enter description (optional): ").strip()
			if data_type and data_value:
				manager.add_personal_data(data_type, data_value, description, 'manual', 1.0)
			else:
				print("❌ Data type and value are required!")
		
		elif choice == '4':
			manager = PersonalDataManager()
			manager.list_personal_data()
			try:
				data_id = int(input("Enter ID to delete: "))
				manager.delete_personal_data(data_id)
			except ValueError:
				print("❌ Invalid ID!")
		
		elif choice == '5':
			manager = PersonalDataManager()
			print("\n🤖 Auto-extracting personal data from emails...")
			try:
				extracted_count = manager.extract_from_emails()
				print(f"✅ Extraction complete! Found {extracted_count} new data points")
			except Exception as e:
				print(f"❌ Extraction failed: {e}")
		
		elif choice == '6':
			manager = PersonalDataManager()
			manager.cleanup_low_confidence_data()
		
		elif choice == '7':
			manager = PersonalDataManager()
			manager.list_personal_data(show_auto_extracted=False)
		
		# Email Processing Options (8-11)
		elif choice == '8':
			setup_email_providers()
		
		elif choice == '9':
			process_all_providers()
		
		elif choice == '10':
			process_gmail_only()
		
		elif choice == '11':
			process_outlook_only()
		
		# Analysis & Reports Options (12-15)
		elif choice == '12':
			display_unified_email_stats()
		
		elif choice == '13':
			try:
				limit = int(input("How many recent emails to show? (default 10): ") or "10")
				display_recent_emails(limit=limit)
			except ValueError:
				display_recent_emails()
		
		elif choice == '14':
			test_pdf_unlock()
		
		elif choice == '15':
			unlock_all_pdfs_unified()
		
		# System Management Options (16-17)
		elif choice == '16':
			database_management_menu()
		
		elif choice == '17':
			print("👋 Goodbye!")
			break
		
		else:
			print("❌ Invalid choice! Please select 1-17.")

def personal_data_submenu():
	"""Dedicated submenu for personal data management"""
	manager = PersonalDataManager()
	
	while True:
		print("\n🔐 Personal Data Manager")
		print("=" * 40)
		print("1. Interactive Setup")
		print("2. List Personal Data")
		print("3. Add Single Item")
		print("4. Delete Item")
		print("5. Auto-Extract from Emails")
		print("6. Clean Low-Confidence Data")
		print("7. List Manual Data Only")
		print("8. Back to Main Menu")
		
		choice = input("\nSelect option (1-8): ").strip()
		
		if choice == '1':
			manager.setup_interactive()
		
		elif choice == '2':
			manager.list_personal_data()
		
		elif choice == '3':
			data_type = input("Enter data type: ").strip()
			data_value = input("Enter data value: ").strip()
			description = input("Enter description (optional): ").strip()
			if data_type and data_value:
				manager.add_personal_data(data_type, data_value, description, 'manual', 1.0)
			else:
				print("❌ Data type and value are required!")
		
		elif choice == '4':
			manager.list_personal_data()
			try:
				data_id = int(input("Enter ID to delete: "))
				manager.delete_personal_data(data_id)
			except ValueError:
				print("❌ Invalid ID!")
		
		elif choice == '5':
			print("\n🤖 Auto-extracting personal data from emails...")
			try:
				extracted_count = manager.extract_from_emails()
				print(f"✅ Extraction complete! Found {extracted_count} new data points")
			except Exception as e:
				print(f"❌ Extraction failed: {e}")
		
		elif choice == '6':
			manager.cleanup_low_confidence_data()
		
		elif choice == '7':
			manager.list_personal_data(show_auto_extracted=False)
		
		elif choice == '8':
			break
		
		else:
			print("❌ Invalid choice!")

def setup_email_providers():
	"""Setup email providers (Gmail and Outlook) with improved error handling"""
	print("\n📧 Email Provider Setup")
	print("=" * 30)
	
	try:
		client = UnifiedEmailClient()
		
		while True:
			try:
				providers = client.list_providers()
				
				print(f"\n📋 Current providers ({len(providers)}):")
				if providers:
					for i, provider in enumerate(providers, 1):
						status = "✅ Enabled" if provider['enabled'] else "❌ Disabled"
						email_count = provider.get('total_emails', 0)
						last_sync = provider.get('last_sync', 'Never')
						print(f"  {i}. {provider['name']} ({provider['type']}) - {status}")
						print(f"     📧 {email_count} emails, Last sync: {last_sync}")
				else:
					print("  No providers configured yet")
				
			except Exception as list_error:
				print(f"⚠️ Error listing providers: {list_error}")
				print("📧 Continuing with provider setup...")
				providers = []
			
			print("\n🔧 Options:")
			print("1. Add Gmail Provider")
			print("2. Add Outlook Provider")
			print("3. Test All Providers")
			print("4. Remove Provider")
			print("5. Repair Database")
			print("6. Back to Main Menu")
			
			choice = input("\nSelect option (1-6): ").strip()
			
			if choice == '1':
				setup_gmail_provider(client)
			
			elif choice == '2':
				setup_outlook_provider(client)
			
			elif choice == '3':
				print("\n🔐 Testing all providers...")
				try:
					auth_results = client.authenticate_all()
					
					if not auth_results:
						print("❌ No providers to test")
					else:
						for provider, success in auth_results.items():
							status = "✅ Success" if success else "❌ Failed"
							print(f"  {provider}: {status}")
				except Exception as auth_error:
					print(f"❌ Authentication test failed: {auth_error}")
			
			elif choice == '4':
				try:
					current_providers = client.list_providers()
					if not current_providers:
						print("❌ No providers to remove")
						continue
					
					print("\nSelect provider to remove:")
					for i, provider in enumerate(current_providers, 1):
						print(f"  {i}. {provider['name']} ({provider['type']})")
					
					try:
						idx = int(input("Enter provider number: ")) - 1
						if 0 <= idx < len(current_providers):
							provider_to_remove = current_providers[idx]
							# Add remove functionality to unified client
							print(f"⚠️ Provider removal not yet implemented: {provider_to_remove['name']}")
						else:
							print("❌ Invalid provider number")
					except ValueError:
						print("❌ Invalid input")
				except Exception as remove_error:
					print(f"❌ Error removing provider: {remove_error}")
			
			elif choice == '5':
				print("\n🔧 Repairing database...")
				try:
					repair_database()
					# Recreate client after repair
					client = UnifiedEmailClient()
					print("✅ Database repaired, client reinitialized")
				except Exception as repair_error:
					print(f"❌ Database repair failed: {repair_error}")
			
			elif choice == '6':
				break
			
			else:
				print("❌ Invalid choice!")
	
	except Exception as e:
		print(f"❌ Critical error in provider setup: {e}")
		print("\n💡 Try these troubleshooting steps:")
		print("1. Run Database Repair (option 5)")
		print("2. Check if email_data.db file has proper permissions")
		print("3. Try deleting email_data.db and recreating it")

def setup_gmail_provider(client):
	"""Setup Gmail provider with the unified client"""
	print("\n📧 Gmail Provider Setup")
	print("=" * 25)
	
	try:
		# Check for credentials file
		import os
		credential_paths = [
			"./secret/credentials.json",
			"./credentials.json",
			"credentials.json"
		]
		
		credentials_file = None
		for path in credential_paths:
			if os.path.exists(path):
				credentials_file = path
				print(f"✅ Found credentials at: {path}")
				break
		
		if not credentials_file:
			credentials_file = input("Enter path to Gmail credentials.json file: ").strip()
			if not os.path.exists(credentials_file):
				print("❌ Credentials file not found!")
				return
		
		provider_name = input("Enter name for this Gmail provider (default: Gmail): ").strip()
		if not provider_name:
			provider_name = "Gmail"
		
		print(f"🔧 Adding Gmail provider '{provider_name}'...")
		success = client.add_gmail_provider(provider_name, credentials_file)
		
		if success:
			print(f"✅ Gmail provider '{provider_name}' added successfully!")
		else:
			print(f"❌ Failed to add Gmail provider '{provider_name}'")
	
	except Exception as e:
		print(f"❌ Error setting up Gmail provider: {e}")

def setup_outlook_provider(client):
	"""Setup Outlook provider with the unified client"""
	print("\n📧 Outlook Provider Setup")
	print("=" * 26)
	
	try:
		print("📋 Outlook Configuration Options:")
		print("1. Use default test configuration")
		print("2. Enter custom configuration")
		
		choice = input("Select option (1-2): ").strip()
		
		if choice == '1':
			client_id = "86fd58c9-45de-44cb-9fca-615de1513036"
			tenant_id = "common"
			provider_name = "Outlook"
			print("✅ Using default Microsoft test configuration")
		
		elif choice == '2':
			client_id = input("Enter Azure App Client ID: ").strip()
			tenant_id = input("Enter Tenant ID (default: common): ").strip()
			if not tenant_id:
				tenant_id = "common"
			provider_name = input("Enter name for this Outlook provider (default: Outlook): ").strip()
			if not provider_name:
				provider_name = "Outlook"
		
		else:
			print("❌ Invalid choice!")
			return
		
		if not client_id:
			print("❌ Client ID is required!")
			return
		
		print(f"🔧 Adding Outlook provider '{provider_name}'...")
		success = client.add_outlook_provider(provider_name, client_id, tenant_id)
		
		if success:
			print(f"✅ Outlook provider '{provider_name}' added successfully!")
		else:
			print(f"❌ Failed to add Outlook provider '{provider_name}'")
	
	except Exception as e:
		print(f"❌ Error setting up Outlook provider: {e}")

def test_all_providers(client):
	"""Test authentication for all providers"""
	print("\n🔐 Testing Provider Authentication")
	print("=" * 35)
	
	auth_results = client.authenticate_all()
	
	for provider, success in auth_results.items():
		if success:
			print(f"✅ {provider.upper()}: Authentication successful")
		else:
			print(f"❌ {provider.upper()}: Authentication failed")
	
	if any(auth_results.values()):
		print("\n✅ At least one provider is working!")
	else:
		print("\n❌ No providers are working. Please check your setup.")

def process_all_providers():
	"""Process emails from all enabled providers"""
	print("\n📥 Processing emails from all providers...")
	
	try:
		client = UnifiedEmailClient()
		
		# Authenticate all providers
		print("🔐 Authenticating providers...")
		auth_results = client.authenticate_all()
		
		working_providers = [p for p, success in auth_results.items() if success]
		
		if not working_providers:
			print("❌ No providers authenticated successfully!")
			return
		
		print(f"✅ Authenticated: {', '.join(working_providers)}")
		
		# Process emails
		print("📧 Processing emails...")
		process_results = client.process_all_emails()
		
		print("\n📊 Processing Results:")
		for provider, count in process_results.items():
			print(f"  {provider.upper()}: {count} emails processed")
		
		total_processed = sum(process_results.values())
		print(f"\n✅ Total: {total_processed} emails processed")
		
	except Exception as e:
		print(f"❌ Error processing emails: {e}")

def process_gmail_only():
<<<<<<< HEAD
    """Process Gmail emails only with proper configuration"""
    print("\n📥 Processing Gmail emails only...")
    
    try:
        # Check if Gmail credentials exist
        credentials_file = './secret/credentials.json'
        if not os.path.exists(credentials_file):
            print("❌ Gmail credentials not found!")
            print(f"📁 Looking for: {credentials_file}")
            print("\n💡 Setup steps:")
            print("1. Create 'secret' folder in current directory")
            print("2. Download credentials.json from Google Cloud Console")
            print("3. Place credentials.json in the secret folder")
            return
        
        # Create Gmail configuration
        from enhanced_gmail_client import GmailConfig, EnhancedGmailClient
        
        config = GmailConfig(
            credentials_file=credentials_file,
            token_file='./secret/gmail_token.pickle'
        )
        
        # Initialize and authenticate Gmail client
        print("🔐 Authenticating Gmail...")
        client = EnhancedGmailClient(config)
        
        if not client.authenticate():
            print("❌ Gmail authentication failed!")
            print("💡 Try deleting the token file and re-authenticating:")
            print("   rm ./secret/gmail_token.pickle")
            return
        
        print("✅ Gmail authenticated successfully!")
        
        # Process emails
        print("📧 Processing new emails...")
        processed_count = client.process_new_emails(months_back=2)
        
        if processed_count > 0:
            print(f"✅ Processed {processed_count} new emails from Gmail")
            
            # Get and display recent emails
            emails = client.get_processed_emails()
            if emails:
                print(f"\n📋 Recent emails ({len(emails)} total):")
                for email in emails[:3]:  # Show first 3
                    print(f"  - {email['subject']} (from {email['sender_email']})")
                    if email['attachments']:
                        print(f"    📎 {len(email['attachments'])} attachments")
        else:
            print("ℹ️ No new emails found to process")
        
        # Show statistics
        stats = client.get_email_stats()
        print(f"\n📊 Gmail Statistics:")
        print(f"  Total emails: {stats.get('total_emails', 0)}")
        print(f"  With attachments: {stats.get('emails_with_attachments', 0)}")
        print(f"  Recent (7 days): {stats.get('recent_emails', 0)}")
        
        # After processing and saving attachments to assets folder, extract text:
        print("\n📝 Extracting text from new files in assets folder...")
        subprocess.run(
            ["python3", "extract_text.py", "assets"],
            check=True
        )
        print("✅ Text extraction complete. See assets/output for results.")

        # Call ollama_parse_txt.py on the extracted text files
        print("🤖 Parsing extracted text files with Ollama...")
        subprocess.run(
            ["python3", "ollama_parse_txt.py", "assets/output"],
            check=True
        )
        print("✅ Ollama parsing complete.")

    except Exception as e:
        print(f"❌ Error processing Gmail: {e}")
        logger.error(f"Gmail processing error: {e}")

def process_outlook_direct():
    """Direct Outlook processing without unified client"""
    print("\n📧 Direct Outlook Processing...")
    
    try:
        from outlook_client import OutlookConfig, OutlookClient
        
        config = OutlookConfig(
            client_id="86fd58c9-45de-44cb-9fca-615de1513036",
            tenant_id="common"
        )
        
        # Initialize and authenticate Outlook client
        print("🔐 Authenticating Outlook...")
        outlook_client = OutlookClient(config)
        
        if not outlook_client.authenticate():
            print("❌ Outlook authentication failed!")
            print("💡 Authentication help:")
            print("   - This requires Microsoft account login")
            print("   - A browser window should open automatically")
            print("   - Complete the login process in the browser")
            print("   - Make sure you have internet connection")
            return
        
        print("✅ Outlook authenticated successfully!")
        
        # Process emails - use the correct method name: process_new_emails
        print("📧 Processing new emails...")
        processed_count = outlook_client.process_new_emails(months_back=2)
        
        if processed_count > 0:
            print(f"✅ Processed {processed_count} new emails from Outlook")
            
            # Get and display recent emails
            try:
                emails = outlook_client.get_processed_emails()
                if emails:
                    print(f"\n📋 Recent emails ({len(emails)} total):")
                    for email in emails[:3]:  # Show first 3
                        print(f"  - {email.get('subject', 'No subject')} (from {email.get('sender_email', 'Unknown')})")
                        if email.get('attachments'):
                            print(f"    📎 {len(email['attachments'])} attachments")
                        if email.get('password_hints'):
                            print(f"    🔑 {len(email['password_hints'])} password hints")
            except Exception as e:
                print(f"⚠️ Could not display recent emails: {e}")
        else:
            print("ℹ️ No new emails found to process")
        
        # After processing and saving attachments to assets folder, extract text:
        print("\n📝 Extracting text from new files in assets folder...")
        subprocess.run(
            ["python3", "extract_text.py", "assets"],
            check=True
        )
        print("✅ Text extraction complete. See assets/output for results.")
        
    except Exception as e:
        print(f"❌ Error in direct Outlook processing: {e}")
        import logging
        logger = logging.getLogger(__name__)
        logger.error(f"Direct Outlook processing error: {e}")
=======
	"""Process Gmail emails only with proper configuration"""
	print("\n📥 Processing Gmail emails only...")
	
	try:
		# Check if Gmail credentials exist
		credentials_file = './secret/credentials.json'
		if not os.path.exists(credentials_file):
			print("❌ Gmail credentials not found!")
			print(f"📁 Looking for: {credentials_file}")
			print("\n💡 Setup steps:")
			print("1. Create 'secret' folder in current directory")
			print("2. Download credentials.json from Google Cloud Console")
			print("3. Place credentials.json in the secret folder")
			return
		
		# Create Gmail configuration
		from enhanced_gmail_client import GmailConfig, EnhancedGmailClient
		
		config = GmailConfig(
			credentials_file=credentials_file,
			token_file='./secret/gmail_token.pickle'
		)
		
		# Initialize and authenticate Gmail client
		print("🔐 Authenticating Gmail...")
		client = EnhancedGmailClient(config)
		
		if not client.authenticate():
			print("❌ Gmail authentication failed!")
			print("💡 Try deleting the token file and re-authenticating:")
			print("   rm ./secret/gmail_token.pickle")
			return
		
		print("✅ Gmail authenticated successfully!")
		
		# Process emails
		print("📧 Processing new emails...")
		processed_count = client.process_new_emails(months_back=2)
		
		if processed_count > 0:
			print(f"✅ Processed {processed_count} new emails from Gmail")
			
			# Get and display recent emails
			emails = client.get_processed_emails()
			if emails:
				print(f"\n📋 Recent emails ({len(emails)} total):")
				for email in emails[:3]:  # Show first 3
					print(f"  - {email['subject']} (from {email['sender_email']})")
					if email['attachments']:
						print(f"    📎 {len(email['attachments'])} attachments")
		else:
			print("ℹ️ No new emails found to process")
		
		# Show statistics
		stats = client.get_email_stats()
		print(f"\n📊 Gmail Statistics:")
		print(f"  Total emails: {stats.get('total_emails', 0)}")
		print(f"  With attachments: {stats.get('emails_with_attachments', 0)}")
		print(f"  Recent (7 days): {stats.get('recent_emails', 0)}")
		
	except Exception as e:
		print(f"❌ Error processing Gmail: {e}")
		logger.error(f"Gmail processing error: {e}")

def process_outlook_direct():
	"""Direct Outlook processing without unified client"""
	print("\n📧 Direct Outlook Processing...")
	
	try:
		from outlook_client import OutlookConfig, OutlookClient
		
		config = OutlookConfig(
			client_id="86fd58c9-45de-44cb-9fca-615de1513036",
			tenant_id="common"
		)
		
		# Initialize and authenticate Outlook client
		print("🔐 Authenticating Outlook...")
		outlook_client = OutlookClient(config)
		
		if not outlook_client.authenticate():
			print("❌ Outlook authentication failed!")
			print("💡 Authentication help:")
			print("   - This requires Microsoft account login")
			print("   - A browser window should open automatically")
			print("   - Complete the login process in the browser")
			print("   - Make sure you have internet connection")
			return
		
		print("✅ Outlook authenticated successfully!")
		
		# Process emails - use the correct method name: process_new_emails
		print("📧 Processing new emails...")
		processed_count = outlook_client.process_new_emails(months_back=2)
		
		if processed_count > 0:
			print(f"✅ Processed {processed_count} new emails from Outlook")
			
			# Get and display recent emails
			try:
				emails = outlook_client.get_processed_emails()
				if emails:
					print(f"\n📋 Recent emails ({len(emails)} total):")
					for email in emails[:3]:  # Show first 3
						print(f"  - {email.get('subject', 'No subject')} (from {email.get('sender_email', 'Unknown')})")
						if email.get('attachments'):
							print(f"    📎 {len(email['attachments'])} attachments")
						if email.get('password_hints'):
							print(f"    🔑 {len(email['password_hints'])} password hints")
			except Exception as e:
				print(f"⚠️ Could not display recent emails: {e}")
		else:
			print("ℹ️ No new emails found to process")
		
		print(f"\n📊 Outlook Statistics:")
		print(f"  Total emails processed this session: {processed_count}")
		
	except Exception as e:
		print(f"❌ Error in direct Outlook processing: {e}")
		import logging
		logger = logging.getLogger(__name__)
		logger.error(f"Direct Outlook processing error: {e}")
>>>>>>> 0c333d8c

def process_outlook_only():
	"""Process Outlook emails only with enhanced error handling"""
	print("\n📥 Processing Outlook emails only...")
	
	try:
		# First, try to fix any database issues
		fix_database_schema()
		
		# Create unified client to check for providers
		client = UnifiedEmailClient()
		providers = client.list_providers()
		
		# Find Outlook provider
		outlook_provider = None
		for provider in providers:
			if provider['type'] == 'outlook' and provider['enabled']:
				outlook_provider = provider
				break
		
		if not outlook_provider:
			print("❌ No Outlook provider configured!")
			print("💡 Setting up Outlook provider with default configuration...")
			
			# Try to set up default Outlook provider with better error handling
			try:
				success = client.add_outlook_provider(
					name="Outlook",
					client_id="86fd58c9-45de-44cb-9fca-615de1513036",
					tenant_id="common"
				)
				
				if not success:
					print("❌ Failed to setup Outlook provider automatically")
					print("📧 Let's try manual setup...")
					
					# Manual setup fallback
					setup_outlook_provider_direct()
					return
				
				print("✅ Default Outlook provider setup successful")
				
			except Exception as setup_error:
				print(f"❌ Setup error: {setup_error}")
				print("💡 Let's try direct Outlook client setup...")
				process_outlook_direct()
				return
		
		# Use direct Outlook client if provider setup fails
		process_outlook_direct()
		
	except Exception as e:
		print(f"❌ Error processing Outlook: {e}")
		import logging
		logger = logging.getLogger(__name__)
		logger.error(f"Outlook processing error: {e}")
		
		# Fallback to direct processing
		print("💡 Trying direct Outlook processing...")
		process_outlook_direct()

def process_outlook_with_method_detection():
	"""Process Outlook emails with automatic method detection"""
	print("\n📧 Outlook Processing with Method Detection")
	print("=" * 45)
	
	try:
		from outlook_client import OutlookConfig, OutlookClient
		
		config = OutlookConfig(
			client_id="86fd58c9-45de-44cb-9fca-615de1513036",
			tenant_id="common"
		)
		
		# Initialize and authenticate Outlook client
		print("🔐 Authenticating Outlook...")
		outlook_client = OutlookClient(config)
		
		if not outlook_client.authenticate():
			print("❌ Outlook authentication failed!")
			return
		
		print("✅ Outlook authenticated successfully!")
		
		# Show available methods
		print("🔍 Available methods in OutlookClient:")
		methods = [method for method in dir(outlook_client) if not method.startswith('_') and callable(getattr(outlook_client, method))]
		
		# Filter for processing-related methods
		processing_methods = [m for m in methods if any(keyword in m.lower() for keyword in ['process', 'fetch', 'search'])]
		print(f"📋 Processing-related methods: {processing_methods}")
		
		# Use the correct method: process_new_emails
		print("📧 Processing new emails using process_new_emails()...")
		processed_count = outlook_client.process_new_emails(months_back=2)
		
		if processed_count > 0:
			print(f"✅ Processed {processed_count} emails using process_new_emails()")
			
			# Get and display recent emails
			try:
				emails = outlook_client.get_processed_emails()
				if emails:
					print(f"\n📋 Recent emails ({len(emails)} total):")
					for email in emails[:3]:  # Show first 3
						subject = email.get('subject', 'No subject')
						sender = email.get('sender_email', 'Unknown')
						print(f"  - {subject} (from {sender})")
						
						if email.get('attachments'):
							print(f"    📎 {len(email['attachments'])} attachments")
						
						if email.get('password_hints'):
							hints = email['password_hints']
							print(f"    🔑 {len(hints)} password hints: {', '.join(hints[:3])}")
						
						if email.get('password_rules'):
							rules = email['password_rules']
							print(f"    📋 {len(rules)} password rules found")
			except Exception as e:
				print(f"⚠️ Could not display recent emails: {e}")
		else:
			print("ℹ️ No new emails found to process")
		
		print(f"\n📊 Method Detection Results:")
		print(f"  ✅ Correct method: process_new_emails()")
		print(f"  📧 Emails processed: {processed_count}")
		
	except Exception as e:
		print(f"❌ Error in method detection processing: {e}")

def test_outlook_methods():
	"""Test what methods are available in OutlookClient"""
	print("\n🔍 Testing OutlookClient Methods")
	print("=" * 35)
	
	try:
		from outlook_client import OutlookConfig, OutlookClient
		
		config = OutlookConfig(
			client_id="86fd58c9-45de-44cb-9fca-615de1513036",
			tenant_id="common"
		)
		
		client = OutlookClient(config)
		
		print("📋 All available methods in OutlookClient:")
		methods = [method for method in dir(client) if not method.startswith('_') and callable(getattr(client, method))]
		
		for i, method in enumerate(methods, 1):
			print(f"  {i:2d}. {method}")
		
		# Highlight the correct processing methods
		processing_methods = []
		for method_name in ['process_new_emails', 'process_emails', 'fetch_and_process_emails', 'fetch_emails']:
			if hasattr(client, method_name):
				processing_methods.append(method_name)
		
		print(f"\n✅ Available processing methods:")
		for method in processing_methods:
			print(f"  ✓ {method}")
		
		if 'process_new_emails' in processing_methods:
			print(f"\n🎯 Recommended method: process_new_emails(months_back=2)")
		
		# Show method signatures if possible
		if processing_methods:
			print(f"\n📋 Method details:")
			for method_name in processing_methods:
				try:
					method = getattr(client, method_name)
					print(f"  {method_name}: {method.__doc__ or 'No documentation available'}")
				except:
					pass
		
	except Exception as e:
		print(f"❌ Error testing methods: {e}")

def setup_outlook_provider_direct():
	"""Direct Outlook provider setup without unified client"""
	print("\n📧 Direct Outlook Provider Setup")
	print("=" * 32)
	
	try:
		from outlook_client import OutlookConfig, OutlookClient
		
		print("📋 Using default Microsoft test configuration:")
		print("   Client ID: 86fd58c9-45de-44cb-9fca-615de1513036")
		print("   Tenant ID: common (works with personal Microsoft accounts)")
		print("   Scopes: Mail.Read, User.Read")
		
		config = OutlookConfig(
			client_id="86fd58c9-45de-44cb-9fca-615de1513036",
			tenant_id="common"
		)
		
		print("\n🔐 Testing Outlook authentication...")
		client = OutlookClient(config)
		
		if client.authenticate():
			print("✅ Outlook authentication successful!")
			print("📧 You can now process Outlook emails using option 11")
			
			# Save configuration manually to database
			try:
				import sqlite3
				import json
				from datetime import datetime
				
				conn = sqlite3.connect('email_data.db')
				c = conn.cursor()
				
				provider_data = {
					'id': 'outlook_default',
					'name': 'Outlook',
					'provider_type': 'outlook',
					'config': json.dumps(config.__dict__),
					'enabled': 1,
					'created_date': datetime.now().isoformat()
				}
				
				c.execute('''
					INSERT OR REPLACE INTO email_providers 
					(id, name, provider_type, config, enabled, created_date)
					VALUES (?, ?, ?, ?, ?, ?)
				''', (
					provider_data['id'],
					provider_data['name'], 
					provider_data['provider_type'],
					provider_data['config'],
					provider_data['enabled'],
					provider_data['created_date']
				))
				
				conn.commit()
				conn.close()
				print("✅ Provider configuration saved to database")
				
			except Exception as db_error:
				print(f"⚠️ Could not save to database: {db_error}")
				print("   But authentication works, so you can still use direct processing")
		else:
			print("❌ Outlook authentication failed")
			print("\n💡 Troubleshooting tips:")
			print("   1. Make sure you have internet connection")
			print("   2. Check if a browser window opened for login")
			print("   3. Try logging in with a different Microsoft account")
			print("   4. Verify that the account has email access")
		
	except Exception as e:
		print(f"❌ Error in direct setup: {e}")

def check_database_integrity():
	"""Check and report database integrity"""
	print("\n🔍 Database Integrity Check")
	print("=" * 30)
	
	try:
		import sqlite3
		conn = sqlite3.connect('email_data.db')
		c = conn.cursor()
		
		# Check tables
		c.execute("SELECT name FROM sqlite_master WHERE type='table'")
		tables = [row[0] for row in c.fetchall()]
		
		print(f"📋 Found {len(tables)} tables:")
		for table in tables:
			c.execute(f"SELECT COUNT(*) FROM {table}")
			count = c.fetchone()[0]
			print(f"   {table}: {count} records")
		
		# Check schema for critical tables
		critical_tables = ['email_providers', 'emails', 'personal_data']
		
		for table in critical_tables:
			if table in tables:
				print(f"\n📊 Schema for {table}:")
				c.execute(f"PRAGMA table_info({table})")
				columns = c.fetchall()
				for col in columns:
					print(f"   {col[1]} ({col[2]}) {'NOT NULL' if col[3] else ''} {'PRIMARY KEY' if col[5] else ''}")
		
		conn.close()
		print("\n✅ Database integrity check completed")
		
	except Exception as e:
		print(f"❌ Database check error: {e}")

def unlock_all_pdfs_unified():
	"""Unlock all PDFs using unified system with fallback"""
	print("\n🔓 Unlocking all PDFs (Unified System)...")
	
	try:
		# Check if we have any emails with attachments first
		import sqlite3
		conn = sqlite3.connect('email_data.db')
		c = conn.cursor()
		
		c.execute("SELECT COUNT(*) FROM emails WHERE has_attachments = 1")
		pdf_count = c.fetchone()[0] if c.fetchone() else 0
		
		if pdf_count == 0:
			print("ℹ️ No emails with attachments found to unlock")
			conn.close()
			return
		
		print(f"📄 Found {pdf_count} emails with potential PDFs")
		conn.close()
		
		# Try unified client approach
		try:
			client = UnifiedEmailClient()
			# Placeholder for unlock functionality
			print("⚠️ PDF unlocking feature not yet implemented in unified client")
			print("💡 You can manually check downloaded files in the 'downloads' folder")
			
		except Exception as unified_error:
			print(f"⚠️ Unified client error: {unified_error}")
			print("💡 PDF files should be available in downloads folder for manual unlocking")
		
	except Exception as e:
		print(f"❌ Error unlocking PDFs: {e}")
		import logging
		logger = logging.getLogger(__name__)
		logger.error(f"PDF unlock error: {e}")

def display_unified_email_stats(db_path='email_data.db'):
	"""Display statistics about processed emails (unified version)"""
	display_email_stats(db_path=db_path)

def fix_database_schema(db_path='email_data.db'):
	"""Dummy function to fix database schema (placeholder)"""
	# In a real implementation, this would check and fix schema issues.
	print("✅ Database schema checked (placeholder, no changes made).")

def database_management_menu():
	"""Database management submenu"""
	while True:
		print("\n🗄️ Database Management")
		print("1. View Personal Data")
		print("2. Add Personal Data")
		print("3. Delete Personal Data")
		print("4. Clear All Emails")
		print("5. Export Data")
		print("6. Back to Main Menu")
		
		choice = input("\nSelect option (1-6): ").strip()
		
		if choice == '1':
			manager = PersonalDataManager()
			manager.list_personal_data()
		
		elif choice == '2':
			manager = PersonalDataManager()
			data_type = input("Enter data type: ").strip()
			data_value = input("Enter data value: ").strip()
			description = input("Enter description (optional): ").strip()
			if data_type and data_value:
				manager.add_personal_data(data_type, data_value, description)
			else:
				print("❌ Data type and value are required!")
		
		elif choice == '3':
			manager = PersonalDataManager()
			manager.list_personal_data()
			try:
				data_id = int(input("Enter ID to delete: "))
				manager.delete_personal_data(data_id)
			except ValueError:
				print("❌ Invalid ID!")
		
		elif choice == '4':
			confirm = input("⚠️ Are you sure you want to clear all emails? (yes/no): ").strip().lower()
			if confirm == 'yes':
				clear_all_emails()
			else:
				print("Operation cancelled.")
		
		elif choice == '5':
			export_data()
		
		elif choice == '6':
			break
		
		else:
			print("❌ Invalid choice!")

def clear_all_emails(db_path='email_data.db'):
	"""Clear all email data"""
	conn = sqlite3.connect(db_path)
	c = conn.cursor()
	c.execute('DELETE FROM emails')
	deleted = c.rowcount
	conn.commit()
	conn.close()
	print(f"✅ Deleted {deleted} email records.")

def export_data(db_path='email_data.db'):
	"""Export data to JSON file"""
	conn = sqlite3.connect(db_path)
	c = conn.cursor()
	
	# Export emails
	c.execute('SELECT * FROM emails')
	emails = c.fetchall()
	
	# Export personal data
	c.execute('SELECT * FROM personal_data')
	personal_data = c.fetchall()
	
	conn.close()
	
	export_data = {
		'emails': emails,
		'personal_data': personal_data,
		'exported_at': datetime.now().isoformat()
	}
	
	filename = f"email_data_export_{datetime.now().strftime('%Y%m%d_%H%M%S')}.json"
	with open(filename, 'w') as f:
		json.dump(export_data, f, indent=2)
	
	print(f"✅ Data exported to {filename}")

if __name__ == "__main__":
	main()<|MERGE_RESOLUTION|>--- conflicted
+++ resolved
@@ -562,7 +562,6 @@
 		print(f"❌ Error processing emails: {e}")
 
 def process_gmail_only():
-<<<<<<< HEAD
     """Process Gmail emails only with proper configuration"""
     print("\n📥 Processing Gmail emails only...")
     
@@ -706,130 +705,6 @@
         import logging
         logger = logging.getLogger(__name__)
         logger.error(f"Direct Outlook processing error: {e}")
-=======
-	"""Process Gmail emails only with proper configuration"""
-	print("\n📥 Processing Gmail emails only...")
-	
-	try:
-		# Check if Gmail credentials exist
-		credentials_file = './secret/credentials.json'
-		if not os.path.exists(credentials_file):
-			print("❌ Gmail credentials not found!")
-			print(f"📁 Looking for: {credentials_file}")
-			print("\n💡 Setup steps:")
-			print("1. Create 'secret' folder in current directory")
-			print("2. Download credentials.json from Google Cloud Console")
-			print("3. Place credentials.json in the secret folder")
-			return
-		
-		# Create Gmail configuration
-		from enhanced_gmail_client import GmailConfig, EnhancedGmailClient
-		
-		config = GmailConfig(
-			credentials_file=credentials_file,
-			token_file='./secret/gmail_token.pickle'
-		)
-		
-		# Initialize and authenticate Gmail client
-		print("🔐 Authenticating Gmail...")
-		client = EnhancedGmailClient(config)
-		
-		if not client.authenticate():
-			print("❌ Gmail authentication failed!")
-			print("💡 Try deleting the token file and re-authenticating:")
-			print("   rm ./secret/gmail_token.pickle")
-			return
-		
-		print("✅ Gmail authenticated successfully!")
-		
-		# Process emails
-		print("📧 Processing new emails...")
-		processed_count = client.process_new_emails(months_back=2)
-		
-		if processed_count > 0:
-			print(f"✅ Processed {processed_count} new emails from Gmail")
-			
-			# Get and display recent emails
-			emails = client.get_processed_emails()
-			if emails:
-				print(f"\n📋 Recent emails ({len(emails)} total):")
-				for email in emails[:3]:  # Show first 3
-					print(f"  - {email['subject']} (from {email['sender_email']})")
-					if email['attachments']:
-						print(f"    📎 {len(email['attachments'])} attachments")
-		else:
-			print("ℹ️ No new emails found to process")
-		
-		# Show statistics
-		stats = client.get_email_stats()
-		print(f"\n📊 Gmail Statistics:")
-		print(f"  Total emails: {stats.get('total_emails', 0)}")
-		print(f"  With attachments: {stats.get('emails_with_attachments', 0)}")
-		print(f"  Recent (7 days): {stats.get('recent_emails', 0)}")
-		
-	except Exception as e:
-		print(f"❌ Error processing Gmail: {e}")
-		logger.error(f"Gmail processing error: {e}")
-
-def process_outlook_direct():
-	"""Direct Outlook processing without unified client"""
-	print("\n📧 Direct Outlook Processing...")
-	
-	try:
-		from outlook_client import OutlookConfig, OutlookClient
-		
-		config = OutlookConfig(
-			client_id="86fd58c9-45de-44cb-9fca-615de1513036",
-			tenant_id="common"
-		)
-		
-		# Initialize and authenticate Outlook client
-		print("🔐 Authenticating Outlook...")
-		outlook_client = OutlookClient(config)
-		
-		if not outlook_client.authenticate():
-			print("❌ Outlook authentication failed!")
-			print("💡 Authentication help:")
-			print("   - This requires Microsoft account login")
-			print("   - A browser window should open automatically")
-			print("   - Complete the login process in the browser")
-			print("   - Make sure you have internet connection")
-			return
-		
-		print("✅ Outlook authenticated successfully!")
-		
-		# Process emails - use the correct method name: process_new_emails
-		print("📧 Processing new emails...")
-		processed_count = outlook_client.process_new_emails(months_back=2)
-		
-		if processed_count > 0:
-			print(f"✅ Processed {processed_count} new emails from Outlook")
-			
-			# Get and display recent emails
-			try:
-				emails = outlook_client.get_processed_emails()
-				if emails:
-					print(f"\n📋 Recent emails ({len(emails)} total):")
-					for email in emails[:3]:  # Show first 3
-						print(f"  - {email.get('subject', 'No subject')} (from {email.get('sender_email', 'Unknown')})")
-						if email.get('attachments'):
-							print(f"    📎 {len(email['attachments'])} attachments")
-						if email.get('password_hints'):
-							print(f"    🔑 {len(email['password_hints'])} password hints")
-			except Exception as e:
-				print(f"⚠️ Could not display recent emails: {e}")
-		else:
-			print("ℹ️ No new emails found to process")
-		
-		print(f"\n📊 Outlook Statistics:")
-		print(f"  Total emails processed this session: {processed_count}")
-		
-	except Exception as e:
-		print(f"❌ Error in direct Outlook processing: {e}")
-		import logging
-		logger = logging.getLogger(__name__)
-		logger.error(f"Direct Outlook processing error: {e}")
->>>>>>> 0c333d8c
 
 def process_outlook_only():
 	"""Process Outlook emails only with enhanced error handling"""
